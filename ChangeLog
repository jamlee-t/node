<<<<<<< HEAD
2012.04.18, Version 0.7.8, (unstable)

* Upgrade V8 to 3.9.24.9

* Upgrade OpenSSL to 1.0.0f

* Upgrade npm to 1.1.18

* Show licenses in Binary installers

* Domains (isaacs)

* readline: rename "end" to "close" (Nathan Rajlich)

* tcp: make getsockname() return address family as string (Shigeki Ohtsu)

* http, https: fix .setTimeout() (ssuda)

* os: add cross platform EOL character (Mustansir Golawala)

* typed arrays: unexport SizeOfArrayElementForType() (Aaron Jacobs)

* net: honor 'enable' flag in .setNoDelay() (Ben Noordhuis)

* child_process: emit error when .kill fails (Andreas Madsen)

* gyp: fix 'argument list too long' build error (Ben Noordhuis)

* fs.WriteStream: Handle modifications to fs.open (isaacs)

* repl, readline: Handle newlines better (Nathan Rajlich, Nathan Friedly)

* build: target OSX 10.5 when building on darwin (Nathan Rajlich)

* Fix #3052 Handle errors properly in zlib (isaacs)

* build: add support for DTrace and postmortem (Dave Pacheco)

* core: add reusable Slab allocator (Ben Noordhuis)


2012.03.30, Version 0.7.7 (unstable), 5cda2542fdb086f9fe5de889bea435a65e377dea

* Upgrade V8 to 3.9.24.7

* Upgrade npm to 1.1.15

* Handle Emoji characters properly (Erik Corry, Bert Belder)

* readline: migrate ansi/vt100 logic from tty to readline (Nathan Rajlich)

* readline: Fix multiline handling (Alex Kocharin)

* add a -i/--interactive flag to force the REPL (Nathan Rajlich)

* debugger: add breakOnException command (Fedor Indutny)

* cluster: kill workers when master dies (Andreas Madsen)

* cluster: add graceful disconnect support (Andreas Madsen)

* child_process: Separate 'close' event from 'exit' (Charlie McConnell)

* typed arrays: add Uint8ClampedArray (Mikael Bourges-Sevenier)

* buffer: Fix byte alignment issues (Ben Noordhuis, Erik Lundin)

* tls: fix CryptoStream.setKeepAlive() (Shigeki Ohtsu)

* Expose http parse error codes (Felix Geisendörfer)

* events: don't delete the listeners array (Ben Noordhuis, Nathan Rajlich)

* process: add process.config to view node's ./configure settings (Nathan Rajlich)

* process: process.execArgv to see node's arguments (Micheil Smith)

* process: fix process.title setter (Ben Noordhuis)

* timers: handle negative or non-numeric timeout values (Ben Noordhuis)


2012.03.13, Version 0.7.6 (unstable), f06abda6f58e517349d1b63a2cbf5a8d04a03505

* Upgrade v8 to 3.9.17

* Upgrade npm to 1.1.8
  - Add support for os/cpu fields in package.json (Adam Blackburn)
  - Automatically node-gyp packages containing a binding.gyp
  - Fix failures unpacking in UNC shares
  - Never create un-listable directories
  - Handle cases where an optionalDependency fails to build

* events: newListener emit correct fn when using 'once' (Roly Fentanes)

* url: Ignore empty port component (Łukasz Walukiewicz)

* module: replace 'children' array (isaacs)

* tls: parse multiple values of a key in ssl certificate (Sambasiva Suda)

* cluster: support passing of named pipes (Ben Noordhuis)

* Windows: include syscall in fs errors (Bert Belder)

* http: #2888 Emit end event only once (Igor Zinkovsky)

* readline: add multiline support (Rlidwka)

* process: add `process.hrtime()` (Nathan Rajlich)

* net, http, https: add localAddress option (Dmitry Nizovtsev)

* addon improvements (Nathan Rajlich)

* build improvements (Ben Noordhuis, Sadique Ali, T.C. Hollingsworth, Nathan Rajlich)

* add support for "SEARCH" request methods (Nathan Rajlich)

* expose the zlib and http_parser version in process.versions (Nathan Rajlich)


2012.02.23, Version 0.7.5 (unstable), d384b8b0d2ab7f05465f0a3e15fe20b4e25b5f86

* startup speed improvements (Maciej Małecki)

* crypto: add function getDiffieHellman() (Tomasz Buchert)

* buffer: support decoding of URL-safe base64 (Ben Noordhuis)

* Make QueryString.parse() even faster (Brian White)

* url: decode url entities in auth section (Ben Noordhuis)

* http: support PURGE request method (Ben Noordhuis)

* http: Generate Date headers on responses (Mark Nottingham)

* Fix #2762: Add callback to close function. (Mikeal Rogers)

* dgram: fix out-of-bound memory read (Ben Noordhuis)

* repl: add automatic loading of built-in libs (Brandon Benvie)

* repl: remove double calls where possible (Fedor Indutny)

* Readline improvements. Related: #2737 #2756 (Colton Baker)

* build: disable -fomit-frame-pointer on solaris (Dave Pacheco)

* build: arch detection improvements (Nathan Rajlich)

* build: Make a fat binary for the OS X `make pkg`. (Nathan Rajlich)

* jslint src/ and lib/ on 'make test' (isaacs)



2012.02.14, Version 0.7.4 (unstable), de21de920cf93ec40736ada3792a7f85f3eadeda

* Upgrade V8 to 3.9.5

* Upgrade npm to 1.1.1

* build: Detect host_arch better (Karl Skomski)

* debugger: export `debug_port` to `process` (Fedor Indutny)

* api docs: CSS bug fixes (isaacs)

* build: use -fPIC for native addons on UNIX (Nathan Rajlich)

* Re-add top-level v8::Locker (Marcel Laverdet)

* Move images out of the dist tarballs (isaacs)

* libuv: Remove uv_export and uv_import (Ben Noordhuis)

* build: Support x64 build on Windows (Igor Zinkovsky)


2012.02.07, Version 0.7.3 (unstable), 99059aad8d654acda4abcfaa68df182b50f2ec90

* Upgrade V8 to 3.9.2

* Revert support for isolates. (Ben Noordhuis)

* cluster: Cleanup docs, event handling, and process.disconnect (Andreas Madsen)

* gyp_addon: link with node.lib on Windows (Nathan Rajlich)

* http: fix case where http-parser is freed twice (koichik)

* Windows: disable RTTI and exceptions (Bert Belder)


2012.02.01, Version 0.7.2 (unstable), ec79acb3a6166e30f0bf271fbbfda1fb575b3321

* Update V8 to 3.8.9

* Support for sharing streams across Isolates (Igor Zinkovsky)

* #2636 - Fix case where http_parsers are freed too early (koichik)

* url: Support for IPv6 addresses in URLs (Łukasz Walukiewicz)

* child_process: Add disconnect() method to child processes (Andreas Madsen)

* fs: add O_EXCL support, exclusive open file (Ben Noordhuis)

* fs: more specific error messages (Tj Holowaychuk)

* tty: emit 'unknown' key event if key sequence not found (Dan VerWeire, Nathan Rajlich)

* build: compile release build too if BUILDTYPE=Debug (Ben Noordhuis)

* module: fix --debug-brk on symlinked scripts (Fedor Indutny)

* zlib: fix `Failed to set dictionary` issue (Fedor Indutny)

* waf: predict target arch for OS X (Fedor Indutny)


2012.01.23, Version 0.7.1 (unstable), a74354735ab5d5b0fa35a1e4ff7e653757d2069b

* Update V8 to 3.8.8

* Install node-waf by default (Fedor Indutny)

* crypto: Add ability to turn off PKCS padding (Ingmar Runge)

* v8: implement VirtualMemory class on SunOS (Ben Noordhuis)

* Add cluster.setupMaster (Andreas Madsen)

* move `path.exists*` to `fs.exists*` (Maciej Małecki)

* typed arrays: set class name (Ben Noordhuis)

* libuv bug fixes (Igor Zinkovsky, Ben Noordhuis, Dan VerWeire)


2012.01.16, Version 0.7.0 (unstable), 9cc55dca6f67a6096c858b841c677b0593404321

* Upgrade V8 to 3.8.6

* Use GYP build system on unix (Ben Noordhuis)

* Experimenetal isolates support (Ben Noordhuis)

* Improvements to Cluster API (Andreas Madsen)

* Use isolates for internal debugger (Fedor Indutny)

* Bug fixes
=======
2012.04.09 Version 0.6.15 (stable)

* Update npm to 1.1.16

* Show licenses in binary installers.

* unix: add uv_fs_read64, uv_fs_write64 and uv_fs_ftruncate64 (Ben Noordhuis)

* add 64bit offset fs functions (Igor Zinkovsky)

* windows: don't report ENOTSOCK when attempting to bind an udp handle twice (Bert Belder)

* windows: backport pipe-connect-to-file fixes from master (Bert Belder)

* windows: never call fs event callbacks after closing the watcher (Bert Belder)

* fs.readFile: don't make the callback before the fd is closed (Bert Belder)

* windows: use 64bit offsets for uv_fs apis (Igor Zinkovsky)

* Fix #2061: segmentation fault on OS X due to stat size mismatch (Ben Noordhuis)


2012.03.22 Version 0.6.14 (stable), e513ffef7549a56a5af728e1f0c2c0c8f290518a

* net: don't crash when queued write fails (Igor Zinkovsky)

* sunos: fix EMFILE on process.memoryUsage() (Bryan Cantrill)

* crypto: fix compile-time error with openssl 0.9.7e (Ben Noordhuis)

* unix: ignore ECONNABORTED errors from accept() (Ben Noordhuis)

* Add UV_ENOSPC and mappings to it (Bert Belder)

* http-parser: Fix response body is not read (koichik)

* Upgrade npm to 1.1.12
  - upgrade node-gyp to 0.3.7
  - work around AV-locked directories on Windows
  - Fix isaacs/npm#2293 Don't try to 'uninstall' /
  - Exclude symbolic links from packages.
  - Fix isaacs/npm#2275 Spurious 'unresolvable cycle' error.
  - Exclude/include dot files as if they were normal files
>>>>>>> 5d69bbfb


2012.03.15 Version 0.6.13 (stable), 9f7f86b534f8556290eb8cad915984ff4ca54996

* Windows: Many libuv test fixes (Bert Belder)

* Windows: avoid uv_guess_handle crash in when fd < 0 (Bert Belder)

* Map EBUSY and ENOTEMPTY errors (Bert Belder)

* Windows: include syscall in fs errors (Bert Belder)

* Fix fs.watch ENOSYS on Linux kernel version mismatch (Ben Noordhuis)

* Update npm to 1.1.9
  - upgrade node-gyp to 0.3.5 (Nathan Rajlich)
  - Fix isaacs/npm#2249 Add cache-max and cache-min configs
  - Properly redirect across https/http registry requests
  - log config usage if undefined key in set function (Kris Windham)
  - Add support for os/cpu fields in package.json (Adam Blackburn)
  - Automatically node-gyp packages containing a binding.gyp
  - Fix failures unpacking in UNC shares
  - Never create un-listable directories
  - Handle cases where an optionalDependency fails to build


2012.03.02 Version 0.6.12 (stable), 48a2d34cfe6b7e1c9d15202a4ef5e3c82d1fba35

* Upgrade V8 to 3.6.6.24

* dtrace ustack helper improvements (Dave Pacheco)

* API Documentation refactor (isaacs)

* #2827 net: fix race write() before and after connect() (koichik)

* #2554 #2567 throw if fs args for 'start' or 'end' are strings (AJ ONeal)

* punycode: Update to v1.0.0 (Mathias Bynens)

* Make a fat binary for the OS X pkg (isaacs)

* Fix hang on accessing process.stdin (isaacs)

* repl: make tab completion work on non-objects (Nathan Rajlich)

* Fix fs.watch on OS X (Ben Noordhuis)

* Fix #2515 nested setTimeouts cause premature process exit (Ben Noordhuis)

* windows: fix time conversion in stat (Igor Zinkovsky)

* windows: fs: handle EOF in read (Brandon Philips)

* windows: avoid IOCP short-circuit on non-ifs lsps (Igor Zinkovsky)

* Upgrade npm to 1.1.4 (isaacs)
  - windows fixes
  - Bundle nested bundleDependencies properly
  - install: support --save with url install targets
  - shrinkwrap: behave properly with url-installed modules
  - support installing uncompressed tars or single file modules from urls etc.
  - don't run make clean on rebuild
  - support HTTPS-over-HTTP proxy tunneling


2012.02.17 Version 0.6.11 (stable), 1eb1fe32250fc88cb5b0a97cddf3e02be02e3f4a

* http: allow multiple WebSocket RFC6455 headers (Einar Otto Stangvik)

* http: allow multiple WWW-Authenticate headers (Ben Noordhuis)

* windows: support unicode argv and environment variables (Bert Belder)

* tls: mitigate session renegotiation attacks (Ben Noordhuis)

* tcp, pipe: don't assert on uv_accept() errors (Ben Noordhuis)

* tls: Allow establishing secure connection on the existing socket (koichik)

* dgram: handle close of dgram socket before DNS lookup completes (Seth Fitzsimmons)

* windows: Support half-duplex pipes (Igor Zinkovsky)

* build: disable omit-frame-pointer on solaris systems (Dave Pacheco)

* debugger: fix --debug-brk (Ben Noordhuis)

* net: fix large file downloads failing (koichik)

* fs: fix ReadStream failure to read from existing fd (Christopher Jeffrey)

* net: destroy socket on DNS error (Stefan Rusu)

* dtrace: add missing translator (Dave Pacheco)

* unix: don't flush tty on switch to raw mode (Ben Noordhuis)

* windows: reset brightness when reverting to default text color (Bert Belder)

* npm: update to 1.1.1
  - Update which, fstream, mkdirp, request, and rimraf
  - Fix #2123 Set path properly for lifecycle scripts on windows
  - Mark the root as seen, so we don't recurse into it. Fixes #1838. (Martin Cooper)


2012.02.02, Version 0.6.10 (stable), 051908e023f87894fa68f5b64d0b99a19a7db01e

* Update V8 to 3.6.6.20

* Add npm msysgit bash shim to msi installer (isaacs)

* buffers: fix intermittent out of bounds error (Ben Noordhuis)

* buffers: honor length argument in base64 decoder (Ben Noordhuis)

* windows: Fix path.exists regression (Bert Belder)

* Make QueryString.parse run faster (Philip Tellis)

* http: avoid freeing http-parser objects too early (koichik)

* timers: add v0.4 compatibility hack (Ben Noordhuis)

* Proper EPERM error code support (Igor Zinkovsky, Brandon Philips)

* dgram: Implement udp multicast methods on windows (Bert Belder)


2012.01.27, Version 0.6.9 (stable), f19e20d33f57c4d2853aaea7d2724d44f3b0012f

* dgram: Bring back missing functionality for Unix (Dan VerWeire, Roman Shtylman, Ben Noordhuis)
  - Note: Windows UDP support not yet complete.

* http: Fix parser memory leak (koichik)

* zlib: Fix #2365 crashes on invalid input (Nicolas LaCasse)

* module: fix --debug-brk on symlinked scripts (Fedor Indutny)

* Documentation Restyling (Matthew Fitzsimmons)

* Update npm to 1.1.0-3 (isaacs)

* Windows: fix regression in stat() calls to C:\ (Bert Belder)


2012.01.19, Version 0.6.8 (stable), d18cebaf8a7ac701dabd71a3aa4eb0571db6a645

* Update V8 to 3.6.6.19

* Numeric key hash collision fix for V8 (Erik Corry, Fedor Indutny)

* Add missing TTY key translations for F1-F5 on Windows (Brandon Benvie)

* path.extname bugfix with . and .. paths (Bert Belder)

* cluster: don't always kill the master on uncaughtException (Ben Noordhuis)

* Update npm to 1.1.0-2 (isaacs)

* typed arrays: set class name (Ben Noordhuis)

* zlib binding cleanup (isaacs, Bert Belder)

* dgram: use slab memory allocator (Michael Bernstein)

* fix segfault #2473

* #2521 60% improvement in fs.stat on Windows (Igor Zinkovsky)


2012.01.06, Version 0.6.7 (stable), d5a189acef14a851287ee555f7a39431fe276e1c

* V8 hash collision fix (Breaks MIPS) (Bert Belder, Erik Corry)

* Upgrade V8 to 3.6.6.15

* Upgrade npm to 1.1.0-beta-10 (isaacs)

* many doc updates (Ben Noordhuis, Jeremy Martin, koichik, Dave Irvine,
  Seong-Rak Choi, Shannen, Adam Malcontenti-Wilson, koichik)

* Fix segfault in node_http_parser.cc

* dgram, timers: fix memory leaks (Ben Noordhuis, Yoshihiro Kikuchi)

* repl: fix repl.start not passing the `ignoreUndefined` arg (Damon Oehlman)

* #1980: Socket.pause null reference when called on a closed Stream (koichik)

* #2263: XMLHttpRequest piped in a writable file stream hang (koichik)

* #2069: http resource leak (koichik)

* buffer.readInt global pollution fix (Phil Sung)

* timers: fix performance regression (Ben Noordhuis)

* #2308, #2246: node swallows openssl error on request (koichik)

* #2114: timers: remove _idleTimeout from item in .unenroll() (James Hartig)

* #2379: debugger: Request backtrace w/o refs (Fedor Indutny)

* simple DTrace ustack helper (Dave Pacheco)

* crypto: rewrite HexDecode without snprintf (Roman Shtylman)

* crypto: don't ignore DH init errors (Ben Noordhuis)


2011.12.14, Version 0.6.6

* npm update to 1.1.0-beta-4 (Isaac Z. Schlueter)

* cli: fix output of --help (Ben Noordhuis)

* new website

* pause/resume semantics for stdin (Isaac Z. Schlueter)

* Travis CI integration (Maciej Małecki)

* child_process: Fix bug regarding closed stdin (Ben Noordhuis)

* Enable upgrades in MSI. (Igor Zinkovsky)

* net: Fixes memory leak (Ben Noordhuis)

* fs: handle fractional or NaN ReadStream buffer size (Ben Noordhuis)

* crypto: fix memory leaks in PBKDF2 error path (Ben Noordhuis)


2011.12.04, Version 0.6.5 (stable), 6cc94db653a2739ab28e33b2d6a63c51bd986a9f

* npm workaround Windows antivirus software (isaacs)

* Upgrade V8 to 3.6.6.11


2011.12.02, Version 0.6.4 (stable), 9170077f13e5e5475b23d1d3c2e7f69bfe139727

* doc improvements (Kyle Young, Tim Oxley, Roman Shtylman, Mathias Bynens)

* upgrade bundled npm (Isaac Schlueter)

* polish Windows installer (Igor Zinkovsky, Isaac Schlueter)

* punycode: upgrade to v0.2.1 (Mathias Bynens)

* build: add –without-npm flag to configure script

* sys: deprecate module some more, print stack trace if NODE_DEBUG=sys

* cli: add -p switch, prints result of –eval

* #1997: fix Blowfish ECB encryption and decryption (Ingmar Runge)

* #2223: fix socket ‘close’ event being emitted twice

* #2224: fix RSS memory usage > 4 GB reporting (Russ Bradberry)

* #2225: fix util.inspect() object stringification bug (Nathan Rajlich)


2011.11.25, Version 0.6.3 (stable), b159c6d62e5756d3f8847419d29c6959ea288b56

* #2083 Land NPM in Node. It is included in packages/installers and installed
  on `make install`.

* #2076 Add logos to windows installer.

* #1711 Correctly handle http requests without headers. (Ben Noordhuis,
  Felix Geisendörfer)

* TLS: expose more openssl SSL context options and constants. (Ben Noordhuis)

* #2177 Windows: don't kill UDP socket when a packet fails to reach its
  destination. (Bert Belder)

* Windows: support paths longer than 260 characters. (Igor Zinkovsky)

* Windows: correctly resolve drive-relative paths. (Bert Belder)

* #2166 Don't leave file descriptor open after lchmod. (Isaac Schlueter)

* #2084 Add OS X .pkg build script to make file.

* #2160 Documentation improvements. (Ben Noordhuis)


2011.11.18, Version 0.6.2 (stable), a4402f0b2e410b19375a1d5c5fb7fe7f66f3c7f8

* doc improvements (Artur Adib, Trevor Burnham, Ryan Emery, Trent Mick)

* timers: remember extra setTimeout() arguments when timeout==0

* punycode: use Mathias Bynens's punycode library, it's more compliant

* repl: improved tab completion (Ryan Emery)

* buffer: fix range checks in .writeInt() functions (Lukasz Walukiewicz)

* tls: make cipher list configurable

* addons: make Buffer and ObjectWrap visible to Windows add-ons (Bert Belder)

* crypto: add PKCS#1 a.k.a RSA public key verification support

* windows: fix stdout writes when redirected to nul

* sunos: fix build on Solaris and Illumos

* Upgrade V8 to 3.6.6.8


2011.11.11, Version 0.6.1 (stable), 170f2addb2dd0c625bc4a6d461e89a31ad68b79b

* doc improvements (Eric Lovett, Ben Noordhuis, Scott Anderson, Yoji SHIDARA)

* crypto: make thread-safe (Ben Noordhuis)

* fix process.kill error object

* debugger: correctly handle source with multi-byte characters (Shigeki Ohtsu)

* make stdout and stderr non-destroyable (Igor Zinkovsky)

* fs: don't close uninitialized fs.watch handle (Ben Noordhuis)

* #2026 fix man page install on BSDs (Ben Noordhuis)

* #2040 fix unrecognized errno assert in uv_err_name

* #2043 fs: mkdir() should call callback if mode is omitted

* #2045 fs: fix fs.realpath on windows to return on error (Benjamin Pasero)

* #2047 minor cluster improvements

* #2052 readline get window columns correctly

* Upgrade V8 to 3.6.6.7


2011.11.04, Version 0.6.0 (stable), 865b077819a9271a29f982faaef99dc635b57fbc

* print undefined on undefined values in REPL (Nathan Rajlich)

* doc improvements (koichik, seebees, bnoordhuis,
  Maciej Małecki, Jacob Kragh)

* support native addon loading in windows (Bert Belder)

* rename getNetworkInterfaces() to networkInterfaces() (bnoordhuis)

* add pending accepts knob for windows (igorzi)

* http.request(url.parse(x)) (seebees)

* #1929 zlib Respond to 'resume' events properly (isaacs)

* stream.pipe: Remove resume and pause events

* test fixes for windows (igorzi)

* build system improvements (bnoordhuis)

* #1936 tls: does not emit 'end' from EncryptedStream (koichik)

* #758 tls: add address(), remoteAddress/remotePort

* #1399 http: emit Error object after .abort() (bnoordhuis)

* #1999 fs: make mkdir() default to 0777 permissions (bnoordhuis)

* #2001 fix pipe error codes

* #2002 Socket.write should reset timeout timer

* stdout and stderr are blocking when associated with file too.

* remote debugger support on windows (Bert Belder)

* convenience methods for zlib (Matt Robenolt)

* process.kill support on windows (igorzi)

* process.uptime() support on windows (igorzi)

* Return IPv4 addresses before IPv6 addresses from getaddrinfo

* util.inspect improvements (Nathan Rajlich)

* cluster module api changes

* Downgrade V8 to 3.6.6.6


2011.10.21, Version 0.5.10 (unstable), 220e61c1f65bf4db09699fcf6399c0809c0bc446

* Remove cmake build system, support for Cygwin, legacy code base,
	process.ENV, process.ARGV, process.memoryUsage().vsize, os.openOSHandle

* Documentation improvments (Igor Zinkovsky, Bert Belder, Ilya Dmitrichenko,
koichik, Maciej Małecki, Guglielmo Ferri, isaacs)

* Performance improvements (Daniel Ennis, Bert Belder, Ben Noordhuis)

* Long process.title support (Ben Noordhuis)

* net: register net.Server callback only once (Simen Brekken)

* net: fix connect queue bugs (Ben Noordhuis)

* debugger: fix backtrace err handling (Fedor Indutny)

* Use getaddrinfo instead of c-ares for dns.lookup

* Emit 'end' from crypto streams on close

* #1902 buffer: use NO_NULL_TERMINATION flag (koichik)

* #1907 http: Added support for HTTP PATCH verb (Thomas Parslow)

* #1644 add GetCPUInfo on windows (Karl Skomski)

* #1484, #1834, #1482, #771 Don't use a separate context for the repl.
  (isaacs)

* #1882 zlib Update 'availOutBefore' value, and test (isaacs)

* #1888 child_process.fork: don't modify args (koichik)

* #1516 tls: requestCert unusable with Firefox and Chrome (koichik)

* #1467 tls: The TLS API is inconsistent with the TCP API (koichik)

* #1894 net: fix error handling in listen() (koichik)

* #1860 console.error now goes through uv_tty_t

* Upgrade V8 to 3.7.0

* Upgrade GYP to r1081


2011.10.10, Version 0.5.9 (unstable)

* fs.watch interface backed by kqueue, inotify, and ReadDirectoryChangesW
  (Igor Zinkovsky, Ben Noordhuis)

* add dns.resolveTxt (Christian Tellnes)

* Remove legacy http library (Ben Noordhuis)

* child_process.fork returns and works on Windows. Allows passing handles.
  (Igor Zinkovsky, Bert Belder)

* #1774 Lint and clean up for --harmony_block_scoping (Tyler Larson, Colton
  Baker)

* #1813 Fix ctrl+c on Windows (Bert Belder)

* #1844 unbreak --use-legacy (Ben Noordhuis)

* process.stderr now goes through libuv. Both process.stdout and
  process.stderr are blocking when referencing a TTY.

* net_uv performance improvements (Ben Noordhuis, Bert Belder)


2011.09.30, Version 0.5.8 (unstable), 7cc17a0cea1d25188c103745a7d0c24375e3a609

* zlib bindings (isaacs)

* Windows supports TTY ANSI escape codes (Bert Belder)

* Debugger improvements (Fedor Indutny)

* crypto: look up SSL errors with ERR_print_errors() (Ben Noordhuis)

* dns callbacks go through MakeCallback now

* Raise an error when a malformed package.json file is found. (Ben Leslie)

* buffers: handle bad length argument in constructor (Ben Noordhuis)

* #1726, unref process.stdout

* Doc improvements (Ben Noordhuis, Fedor Indutny, koichik)

* Upgrade libuv to fe18438


2011.09.16, Version 0.5.7 (unstable), 558241166c4f3c516e5a448e676db0b57119212f

* Upgrade V8 to 3.6.4

* Improve Windows compatibility

* Documentation improvements

* Debugger and REPL improvements (Fedor Indutny)

* Add legacy API support: net.Stream(fd), process.stdout.writable,
  process.stdout.fd

* Fix mkdir EEXIST handling (isaacs)

* Use net_uv instead of net_legacy for stdio

* Do not load readline from util.inspect

* #1673 Fix bug related to V8 context with accessors (Fedor Indutny)

* #1634 util: Fix inspection for Error (koichik)

* #1645 fs: Add positioned file writing feature to fs.WriteStream (Thomas
  Shinnick)

* #1637 fs: Unguarded fs.watchFile cache statWatchers checking fixed (Thomas
  Shinnick)

* #1695 Forward customFds to ChildProcess.spawn

* #1707 Fix hasOwnProperty security problem in querystring (isaacs)

* #1719 Drain OpenSSL error queue


2011.09.08, Version 0.5.6 (unstable)

* #345, #1635, #1648 Documentation improvements (Thomas Shinnick,
  Abimanyu Raja, AJ ONeal, Koichi Kobayashi, Michael Jackson, Logan Smyth,
  Ben Noordhuis)

* #650 Improve path parsing on windows (Bert Belder)

* #752 Remove headers sent check in OutgoingMessage.getHeader()
  (Peter Lyons)

* #1236, #1438, #1506, #1513, #1621, #1640, #1647 Libuv-related bugs fixed
  (Jorge Chamorro Bieling, Peter Bright, Luis Lavena, Igor Zinkovsky)

* #1296, #1612 crypto: Fix BIO's usage. (Koichi Kobayashi)

* #1345 Correctly set socket.remoteAddress with libuv backend (Bert Belder)

* #1429 Don't clobber quick edit mode on windows (Peter Bright)

* #1503 Make libuv backend default on unix, override with `node --use-legacy`

* #1565 Fix fs.stat for paths ending with \ on windows (Igor Zinkovsky)

* #1568 Fix x509 certificate subject parsing (Koichi Kobayashi)

* #1586 Make socket write encoding case-insensitive (Koichi Kobayashi)

* #1591, #1656, #1657 Implement fs in libuv, remove libeio and pthread-win32
  dependency on windows (Igor Zinkovsky, Ben Noordhuis, Ryan Dahl,
  Isaac Schlueter)

* #1592 Don't load-time link against CreateSymbolicLink on windows
  (Peter Bright)

* #1601 Improve API consistency when dealing with the socket underlying a HTTP
  client request (Mikeal Rogers)

* #1610 Remove DigiNotar CA from trusted list (Isaac Schlueter)

* #1617 Added some win32 os functions (Karl Skomski)

* #1624 avoid buffer overrun with 'binary' encoding (Koichi Kobayashi)

* #1633 make Buffer.write() always set _charsWritten (Koichi Kobayashi)

* #1644 Windows: set executables to be console programs (Peter Bright)

* #1651 improve inspection for sparse array (Koichi Kobayashi)

* #1672 set .code='ECONNRESET' on socket hang up errors (Ben Noordhuis)

* Add test case for foaf+ssl client certificate (Niclas Hoyer)

* Added RPATH environment variable to override run-time library paths
  (Ashok Mudukutore)

* Added TLS client-side session resumption support (Sean Cunningham)

* Added additional properties to getPeerCertificate (Nathan Rixham,
  Niclas Hoyer)

* Don't eval repl command twice when an error is thrown (Nathan Rajlich)

* Improve util.isDate() (Nathan Rajlich)

* Improvements in libuv backend and bindings, upgrade libuv to
  bd6066cb349a9b3a1b0d87b146ddaee06db31d10

* Show warning when using lib/sys.js (Maciej Malecki)

* Support plus sign in url protocol (Maciej Malecki)

* Upgrade V8 to 3.6.2


2011.08.26, Version 0.5.5 (unstable), d2d53d4bb262f517a227cc178a1648094ba54c20

* typed arrays, implementation from Plesk

* fix IP multicast on SunOS

* fix DNS lookup order: IPv4 first, IPv6 second (--use-uv only)

* remove support for UNIX datagram sockets (--use-uv only)

* UDP support for Windows (Bert Belder)

* #1572 improve tab completion for objects in the REPL (Nathan Rajlich)

* #1563 fix buffer overflow in child_process module (reported by Dean McNamee)

* #1546 fix performance regression in http module (reported by Brian Geffon)

* #1491 add PBKDF2 crypto support (Glen Low)

* #1447 remove deprecated http.cat() function (Mikeal Rogers)

* #1140 fix incorrect dispatch of vm.runInContext's filename argument
  (Antranig Basman)

* #1140 document vm.runInContext() and vm.createContext() (Antranig Basman)

* #1428 fix os.freemem() on 64 bits freebsd (Artem Zaytsev)

* #1164 make all DNS lookups async, fixes uncatchable exceptions
  (Koichi Kobayashi)

* fix incorrect ssl shutdown check (Tom Hughes)

* various cmake fixes (Tom Hughes)

* improved documentation (Koichi Kobayashi, Logan Smyth, Fedor Indutny,
  Mikeal Rogers, Maciej Małecki, Antranig Basman, Mickaël Delahaye)

* upgrade libuv to commit 835782a

* upgrade V8 to 3.5.8


2011.08.12, Version 0.5.4 (unstable), cfba1f59224ff8602c3fe9145181cad4c6df89a9

* libuv/Windows compatibility improvements

* Build on Microsoft Visual Studio via GYP. Use generate-projects.bat in the
  to build sln files. (Peter Bright, Igor Zinkovsky)

* Make Mikeal's HTTP agent client the default. Use old HTTP client with
  --use-http1

* Fixes https host header default port handling. (Mikeal Rogers)

* #1440 strip byte order marker when loading *.js and *.json files
  (Ben Noordhuis)

* #1434 Improve util.format() compatibility with browser. (Koichi Kobayashi)

* Provide unchecked uint entry points for integer Buffer.read/writeInt
  methods. (Robert Mustacchi)

* CMake improvements (Tom Huges)

* Upgrade V8 to 3.5.4.


2011.08.01, Version 0.5.3 (unstable), 4585330afef44ddfb6a4054bd9b0f190b352628b

* Fix crypto encryption/decryption with Base64. (SAWADA Tadashi)

* #243 Add an optional length argument to Buffer.write() (koichik)

* #657 convert nonbuffer data to string in fs.writeFile/Sync
  (Daniel Pihlström)

* Add process.features, remove process.useUV (Ben Noordhuis)

* #324 Fix crypto hmac to accept binary keys + add test cases from rfc 2202
  and 4231 (Stefan Bühler)

* Add Socket::bytesRead, Socket::bytesWritten (Alexander Uvarov)

* #572 Don't print result of --eval in CLI (Ben Noordhuis)

* #1223 Fix http.ClientRequest crashes if end() was called twice (koichik)

* #1383 Emit 'close' after all connections have closed (Felix Geisendörfer)

* Add sprintf-like util.format() function (Ben Noordhuis)

* Add support for TLS SNI (Fedor Indutny)

* New http agent implementation. Off by default the command line flag
  --use-http2 will enable it. "make test-http2" will run the tests
	for the new implementation. (Mikeal Rogers)

* Revert AMD compatibility. (isaacs)

* Windows: improvements, child_process support.

* Remove pkg-config file.

* Fix startup time regressions.

* doc improvements


2011.07.22, Version 0.5.2 (unstable), 08ffce1a00dde1199174b390a64a90b60768ddf5

* libuv improvements; named pipe support

* #1242 check for SSL_COMP_get_compression_methods() (Ben Noordhuis)

* #1348 remove require.paths (isaacs)

* #1349 Delimit NODE_PATH with ; on Windows (isaacs)

* #1335 Remove EventEmitter from C++

* #1357 Load json files with require() (isaacs)

* #1374 fix setting ServerResponse.statusCode in writeHead (Trent Mick)

* Fixed: GC was being run too often.

* Upgrade V8 to 3.4.14

* doc improvements


2011.07.14, Version 0.5.1 (unstable), f8bfa54d0fa509f9242637bef2869a1b1e842ec8

* #1233 Fix os.totalmem on FreeBSD amd64 (Artem Zaytsev)

* #1149 IDNA and Punycode support in url.parse
  (Jeremy Selier, Ben Noordhuis, isaacs)

* Export $CC and $CXX to uv and V8's build systems

* Include pthread-win32 static libraries in build (Igor Zinkovsky)

* #1199, #1094 Fix fs can't handle large file on 64bit platform (koichik)

* #1281 Make require a public member of module (isaacs)

* #1303 Stream.pipe returns the destination (Elijah Insua)

* #1229 Addons should not -DEV_MULTIPLICITY=0 (Brian White)

* libuv backend improvements

* Upgrade V8 to 3.4.10


2011.07.05, Version 0.5.0 (unstable), ae7ed8482ea7e53c59acbdf3cf0e0a0ae9d792cd

* New non-default libuv backend to support IOCP on Windows.
  Use --use-uv to enable.

* deprecate http.cat

* docs improved.

* add child_process.fork

* add fs.utimes() and fs.futimes() support (Ben Noordhuis)

* add process.uptime() (Tom Huges)

* add path.relative (Tony Huang)

* add os.getNetworkInterfaces()

* add remoteAddress and remotePort for client TCP connections
  (Brian White)

* add secureOptions flag, setting ciphers,
  SSL_OP_CRYPTOPRO_TLSEXT_BUG to TLS (Theo Schlossnagle)

* add process.arch (Nathan Rajlich)

* add reading/writing of floats and doubles from/to buffers (Brian White)

* Allow script to be read from stdin

* #477 add Buffer::fill method to do memset (Konstantin Käfer)

* #573 Diffie-Hellman support to crypto module (Håvard Stranden)

* #695 add 'hex' encoding to buffer (isaacs)

* #851 Update how REPLServer uses contexts (Ben Weaver)

* #853 add fs.lchow, fs.lchmod, fs.fchmod, fs.fchown (isaacs)

* #889 Allow to remove all EventEmitter listeners at once
  (Felix Geisendörfer)

* #926 OpenSSL NPN support (Fedor Indutny)

* #955 Change ^C handling in REPL (isaacs)

* #979 add support for Unix Domain Sockets to HTTP (Mark Cavage)

* #1173 #1170 add AMD, asynchronous module definition (isaacs)

* DTrace probes: support X-Forwarded-For (Dave Pacheco)


2011.09.15, Version 0.4.12 (stable)

* Improve docs

* #1563 overflow in ChildProcess custom_fd.

* #1569, parse error on multi-line HTTP headers. (Ben Noordhuis)

* #1586 net: Socket write encoding case sensitivity (koichik)

* #1610 Remove DigiNotar CA from trusted list (isaacs)

* #1624 buffer: Avoid overrun with 'binary' encoding. (koichik)

* #1633 buffer: write() should always set _charsWritten. (koichik)

* #1707 hasOwnProperty usage security hole in querystring (isaacs)

* #1719 Drain OpenSSL error queue

* Fix error reporting in net.Server.listen


2011.08.17, Version 0.4.11 (stable), a745d19ce7d1c0e3778371af4f0346be70cf2c8e

* #738 Fix crypto encryption/decryption with Base64. (SAWADA Tadashi)

* #1202 net.createConnection defer DNS lookup error events to next tick
  (Ben Noordhuis)

* #1374 fix setting ServerResponse.statusCode in writeHead (Trent Mick)

* #1417 Fix http.ClientRequest crashes if end() was called twice

* #1497 querystring: Replace 'in' test with 'hasOwnProperty' (isaacs)

* #1546 http perf improvement

* fix memleak in libeio (Tom Hughes)

* cmake improvements (Tom Hughes)

* node_net.cc: fix incorrect sizeof() (Tom Hughes)

* Windows/cygwin: no more GetConsoleTitleW errors on XP (Bert Belder)

* Doc improvments (koichik, Logan Smyth, Ben Noordhuis, Arnout Kazemier)


2011.07.19, Version 0.4.10 (stable)

* #394 Fix Buffer drops last null character in UTF-8

* #829 Backport r8577 from V8 (Ben Noordhuis)

* #877 Don't wait for HTTP Agent socket pool to establish connections.

* #915 Find kqueue on FreeBSD correctly (Brett Kiefer)

* #1085 HTTP: Fix race in abort/dispatch code (Stefan Rusu)

* #1274 debugger improvement (Yoshihiro Kikuchi)

* #1291 Properly respond to HEAD during end(body) hot path (Reid Burke)

* #1304 TLS: Fix race in abort/connection code (Stefan Rusu)

* #1360 Allow _ in url hostnames.

* Revert 37d529f8 - unbreaks debugger command parsing.

* Bring back global execScript

* Doc improvements


2011.06.29, Version 0.4.9 (stable)

* Improve documentation

* #1095 error handling bug in stream.pipe() (Felix Geisendörfer)

* #1097 Fix a few leaks in node_crypto.cc (Ben Noordhuis)

* #562 #1078 Parse file:// urls properly (Ryan Petrello)

* #880 Option to disable SSLv2 (Jérémy Lal)

* #1087 Disabling SSL compression disabled with early OpenSSLs.

* #1144 debugger: don't allow users to input non-valid commands
  (Siddharth Mahendraker)

* Perf improvement for util.inherits

* #1166 Support for signature verification with RSA/DSA public keys
  (Mark Cavage)

* #1177 Remove node_modules lookup optimization to better support
  nested project structures (Mathias Buus)

* #1203 Add missing scope.Close to fs.sendfileSync

* #1187 Support multiple 'link' headers

* #1196 Fix -e/--eval can't load module from node_modules (Koichi Kobayashi)

* Upgrade V8 to 3.1.8.25, upgrade http-parser.


2011.05.20, Version 0.4.8 (stable), 7dd22c26e4365698dc3efddf138c4d399cb912c8

* #974 Properly report traceless errors (isaacs)

* #983 Better JSON.parse error detection in REPL (isaacs)

* #836 Agent socket errors bubble up to req only if req exists

* #1041 Fix event listener leak check timing (koichik)

*	#1038 Fix dns.resolve() with 'PTR' throws Error: Unknown type "PTR"
  (koichik)

* #1073 Share SSL context between server connections (Fedor Indutny)

* Disable compression with OpenSSL. Improves memory perf.

* Implement os.totalmem() and os.freemem() for SunOS (Alexandre Marangone)

* Fix a special characters in URL regression (isaacs)

* Fix idle timeouts in HTTPS (Felix Geisendörfer)

* SlowBuffer.write() with 'ucs2' throws ReferenceError. (koichik)

* http.ServerRequest 'close' sometimes gets an error argument
  (Felix Geisendörfer)

* Doc improvements

* cleartextstream.destroy() should close(2) the socket. Previously was being
	mapped to a shutdown(2) syscall.

* No longer compile out asserts and debug statements in normal build.

* Debugger improvements.

* Upgrade V8 to 3.1.8.16.


2011.04.22, Version 0.4.7 (stable)

* Don't emit error on ECONNRESET from read() #670

* Fix: Multiple pipes to the same stream were broken #929
  (Felix Geisendörfer)

* URL parsing/formatting corrections #954 (isaacs)

* make it possible to do repl.start('', stream) (Wade Simmons)

* Add os.loadavg for SunOS (Robert Mustacchi)

* Fix timeouts with floating point numbers #897 (Jorge Chamorro Bieling)

* Improve docs.


2011.04.13, Version 0.4.6 (stable)

* Don't error on ENOTCONN from shutdown() #670

* Auto completion of built-in debugger suggests prefix match rather than
	partial match. (koichik)

* circular reference in vm modules. #822 (Jakub Lekstan)

* http response.readable should be false after 'end' #867 (Abe Fettig)

* Implement os.cpus() and os.uptime() on Solaris (Scott McWhirter)

* fs.ReadStream: Allow omission of end option for range reads #801
	(Felix Geisendörfer)

* Buffer.write() with UCS-2 should not be write partial char
	#916 (koichik)

* Pass secureProtocol through on tls.Server creation (Theo Schlossnagle)

* TLS use RC4-SHA by default

* Don't strangely drop out of event loop on HTTPS client uploads #892

* Doc improvements

* Upgrade v8 to 3.1.8.10


2011.04.01, Version 0.4.5 (stable)

* Fix listener leak in stream.pipe() (Mikeal Rogers)

* Retain buffers in fs.read/write() GH-814 (Jorge Chamorro Bieling)

* TLS performance improvements

* SlowBuffer.prototype.slice bug GH-843

* process.stderr.write should return true

* Immediate pause/resume race condition GH-535 (isaacs)

* Set default host header properly GH-721 (isaacs)

* Upgrade V8 to 3.1.8.8


2011.03.26, Version 0.4.4 (stable), 25122b986a90ba0982697b7abcb0158c302a1019

* CryptoStream.end shouldn't throw if not writable GH-820

* Drop out if connection destroyed before connect() GH-819

* expose https.Agent

* Correctly setsid in tty.open GH-815

* Bug fix for failed buffer construction

* Added support for removing .once listeners (GH-806)

* Upgrade V8 to 3.1.8.5


2011.03.18, Version 0.4.3 (stable), c095ce1a1b41ca015758a713283bf1f0bd41e4c4

* Don't decrease server connection counter again if destroy() is called more
	than once GH-431 (Andreas Reich, Anders Conbere)

* Documentation improvements (koichik)

* Fix bug with setMaxListeners GH-682

* Start up memory footprint improvement. (Tom Hughes)

* Solaris improvements.

* Buffer::Length(Buffer*) should not invoke itself recursively GH-759 (Ben
  Noordhuis)

* TLS: Advertise support for client certs GH-774 (Theo Schlossnagle)

* HTTP Agent bugs: GH-787, GH-784, GH-803.

* Don't call GetMemoryUsage every 5 seconds.

* Upgrade V8 to 3.1.8.3


2011.03.02, Version 0.4.2 (stable), 39280e1b5731f3fcd8cc42ad41b86cdfdcb6d58b

* Improve docs.

* Fix process.on edge case with signal event (Alexis Sellier)

* Pragma HTTP header comma separation

* In addition to 'aborted' emit 'close' from incoming requests
  (Felix Geisendörfer)

* Fix memleak in vm.runInNewContext

* Do not cache modules that throw exceptions (Felix Geisendörfer)

* Build system changes for libnode (Aria Stewart)

* Read up the prototype of the 'env' object. (Nathan Rajlich)

* Add 'close' and 'aborted' events to Agent responses

* http: fix missing 'drain' events (Russell Haering)

* Fix process.stdout.end() throws ENOTSOCK error. (Koichi Kobayashi)

* REPL bug fixes (isaacs)

* node_modules folders should be highest priority (isaacs)

* URL parse more safely (isaacs)

* Expose errno with a string for dns/cares (Felix Geisendörfer)

* Fix tty.setWindowSize

* spawn: setuid after chdir (isaacs)

* SIGUSR1 should break the VM without delay

* Upgrade V8 to 3.1.8.


2011.02.19, Version 0.4.1 (stable), e8aef84191bc2c1ba2bcaa54f30aabde7f03769b

* Fixed field merging with progressive fields on writeHead()
  (TJ Holowaychuk)

* Make the repl respect node_modules folders (isaacs)

* Fix for DNS fail in HTTP request (Richard Rodger)

* Default to port 80 for http.request and http.get.

* Improve V8 support for Cygwin (Bert Belder)

* Fix fs.open param parsing. (Felix Geisendörfer)

* Fixed null signal.

* Fix various HTTP and HTTPS bugs

* cmake improvements (Tom Hughes)

* Fix: TLS sockets should not be writable after 'end'

* Fix os.cpus() on cygwin (Brian White)

* MinGW: OpenSSL support (Bert Belder)

* Upgrade V8 to 3.1.5, libev to 4.4.


2011.02.10, Version 0.4.0 (stable)

* require() improvements (isaacs)
  - understand package.json (isaacs)
  - look for 'node_modules' dir

* cmake fixes (Daniel Gröber)

* http: fix buffer writes to outgoing messages (Russell Haering)

* Expose UCS-2 Encoding (Konstantin Käfer)

* Support strings for octal modes (isaacs)

* Support array-ish args to Buffer ctor (isaacs)

* cygwin and mingw improvements (Bert Belder)

* TLS improvements

* Fewer syscalls during require (Bert Belder, isaacs)

* More DTrace probes (Bryan Cantrill,  Robert Mustacchi)

* 'pipe' event on pipe() (Mikeal Rogers)

* CRL support in TLS (Theo Schlossnagle)

* HTTP header manipulation methods (Tim Caswell, Charlie Robbins)

* Upgrade V8 to 3.1.2


2011.02.04, Version 0.3.8 (unstable)

* Add req.abort() for client side requests.

* Add exception.code for easy testing:
  Example: if (err.code == 'EADDRINUSE');

* Add process.stderr.

* require.main is the main module. (Isaac Schlueter)

* dgram: setMulticastTTL, setMulticastLoopback and addMembership.
  (Joe Walnes)

* Fix throttling in TLS connections

* Add socket.bufferSize

* MinGW improvements (Bert Belder)

* Upgrade V8 to 3.1.1

2011.01.27, Version 0.3.7 (unstable)

* Expose agent in http and https client. (Mikeal Rogers)

* Fix bug in http request's end method. (Ali Farhadi)

* MinGW: better net support (Bert Belder)

* fs.open should set FD_CLOEXEC

* DTrace probes (Bryan Cantrill)

* REPL fixes and improvements (isaacs, Bert Belder)

* Fix many bugs with legacy http.Client interface

* Deprecate process.assert. Use require('assert').ok

* Add callback parameter to socket.setTimeout(). (Ali Farhadi)

* Fixing bug in http request default encoding (Ali Farhadi)

* require: A module ID with a trailing slash must be a dir.
  (isaacs)

* Add ext_key_usage to getPeerCertificate (Greg Hughes)

* Error when child_process.exec hits maxBuffer.

* Fix option parsing in tls.connect()

* Upgrade to V8 3.0.10


2011.01.21, Version 0.3.6 (unstable), bb3e71466e5240626d9d21cf791fe43e87d90011

* REPL and other improvements on MinGW (Bert Belder)

* listen/bind errors should close net.Server

* New HTTP and HTTPS client APIs

* Upgrade V8 to 3.0.9


2011.01.16, Version 0.3.5 (unstable), b622bc6305e3c675e0edfcdbaa387d849ad0bba0

* Built-in debugger improvements.

* Add setsid, setuid, setgid options to child_process.spawn
  (Isaac Schlueter)

* tty module improvements.

* Upgrade libev to 4.3, libeio to latest, c-ares to 1.7.4

* Allow third party hooks before main module load.
  (See 496be457b6a2bc5b01ec13644b9c9783976159b2)

* Don't stat() on cached modules. (Felix Geisendörfer)


2011.01.08, Version 0.3.4 (unstable)

* Primordial mingw build (Bert Belder)

* HTTPS server

* Built in debugger 'node debug script.js'

* realpath files during module load (Mihai Călin Bazon)

* Rename net.Stream to net.Socket (existing name will continue to be
  supported)

* Fix process.platform


2011.01.02, Version 0.3.3 (unstable), 57544ba1c54c7d0da890317deeb73076350c5647

* TLS improvements.

* url.parse(url, true) defaults query field to {} (Jeremy Martin)

* Upgrade V8 to 3.0.4

* Handle ECONNABORT properly (Theo Schlossnagle)

* Fix memory leaks (Tom Hughes)

* Add os.cpus(), os.freemem(), os.totalmem(), os.loadavg() and other
  functions for OSX, Linux, and Cygwin. (Brian White)

* Fix REPL syntax error bug (GH-543), improve how REPL commands are
  evaluated.

* Use process.stdin instead of process.openStdin().

* Disable TLS tests when node doesn't have OpenSSL.


2010.12.16, Version 0.3.2 (unstable), 4bb914bde9f3c2d6de00853353b6b8fc9c66143a

* Rip out the old (broken) TLS implementation introduce new tested
  implementation and API. See docs. HTTPS not supported in this release.

* Introduce 'os' and 'tty' modules.

* Callback parameters for socket.write() and socket.connect().

* Support CNAME lookups in DNS module. (Ben Noordhuis)

* cmake support (Tom Hughes)

* 'make lint'

* oprofile support (./configure --oprofile)

* Lots of bug fixes, including:
  - Memory leak in ChildProcess:Spawn(). (Tom Hughes)
  - buffer.slice(0, 0)
  - Global variable leaks
  - clearTimeouts calling multiple times (Michael W)
  - utils.inspect's detection of circular structures (Tim Cooijmans)
  - Apple's threaded write()s bug (Jorge Chamorro Bieling)
  - Make sure raw mode is disabled when exiting a terminal-based REPL.
    (Brian White)

* Deprecate process.compile, process.ENV

* Upgrade V8 to 3.0.3, upgrade http-parser.


2010.11.16, Version 0.3.1 (unstable), ce9a54aa1fbf709dd30316af8a2f14d83150e947

* TLS improvements (Paul Querna)
  - Centralize error handling in SecureStream
  - Add SecurePair for handling of a ssl/tls stream.

* New documentation organization (Micheil Smith)

* allowHalfOpen TCP connections disabled by default.

* Add C++ API for constructing fast buffer from string

* Move idle timers into its own module

* Gracefully handle EMFILE and server.maxConnections

* make "node --eval" eval in the global scope.
  (Jorge Chamorro Bieling)

* Let exit listeners know the exit code (isaacs)

* Handle cyclic links smarter in fs.realpath (isaacs)

* Remove node-repl (just use 'node' without args)

* Rewrite libeio After callback to use req->result instead of req->errorno
  for error checking (Micheil Smith)

* Remove warning about deprecating 'sys' - too aggressive

* Make writes to process.env update the real environment. (Ben Noordhuis)

* Set FD_CLOEXEC flag on stdio FDs before spawning. (Guillaume Tuton)

* Move ev_loop out of javascript

* Switch \n with \r\n for all strings printed out.

* Added support for cross compilation (Rasmus Andersson)

* Add --profile flag to configure script, enables gprof profiling.
  (Ben Noordhuis)

* writeFileSync could exhibit pathological behavior when a buffer
  could not be written to the file in a single write() call.

* new path.join behavior (isaacs)
  - Express desired path.join behavior in tests.
  - Update fs.realpath to reflect new path.join behavior
  - Update url.resolve() to use new path.join behavior.

* API: Move process.binding('evals') to require('vm')

* Fix V8 build on Cygwin (Bert Belder)

* Add ref to buffer during fs.write and fs.read

* Fix segfault on test-crypto

* Upgrade http-parser to latest and V8 to 2.5.3


2010.10.23, Version 0.3.0 (unstable) 1582cfebd6719b2d2373547994b3dca5c8c569c0

* Bugfix: Do not spin on accept() with EMFILE

* Improvements to readline.js (Trent Mick, Johan Euphrosine, Brian White)

* Safe constructors (missing 'new' doesn't segfault)

* Fix process.nextTick so thrown errors don't confuse it.
  (Benjamin Thomas)

* Allow Strings for ports on net.Server.listen (Bradley Meck)

* fs bugfixes (Tj Holowaychuk, Tobie Langel, Marco Rogers, isaacs)

* http bug fixes (Fedor Indutny, Mikeal Rogers)

* Faster buffers; breaks C++ API (Tim-Smart, Stéphan Kochen)

* crypto, tls improvements (Paul Querna)

* Add lfs flags to node addon script

* Simpler querystring parsing; breaks API (Peter Griess)

* HTTP trailers (Mark Nottingham)

* http 100-continue support (Mark Nottingham)

* Module system simplifications (Herbert Vojčík, isaacs, Tim-Smart)
  - remove require.async
  - remove registerExtension, add .extensions
  - expose require.resolve
  - expose require.cache
  - require looks in  node_modules folders

* Add --eval command line option (TJ Holowaychuk)

* Commas last in sys.inspect

* Constants moved from process object to require('constants')

* Fix parsing of linux memory (Vitali Lovich)

* inspect shows function names (Jorge Chamorro Bieling)

* uncaughtException corner cases (Felix Geisendörfer)

* TCP clients now buffer writes before connection

* Rename sys module to 'util' (Micheil Smith)

* Properly set stdio handlers to blocking on SIGTERM and SIGINT
  (Tom Hughes)

* Add destroy methods to HTTP messages

* base64 improvements (isaacs, Jorge Chamorro Bieling)

* API for defining REPL commands (Sami Samhuri)

* child_process.exec timeout fix (Aaron Heckmann)

* Upgrade V8 to 2.5.1, Libev to 4.00, libeio, http-parser


2010.08.20, Version 0.2.0, 9283e134e558900ba89d9a33c18a9bdedab07cb9

* process.title support for FreeBSD, Macintosh, Linux

* Fix OpenSSL 100% CPU usage on error (Illarionov Oleg)

* Implement net.Server.maxConnections.

* Fix process.platform, add process.version.

* Add --without-snapshot configure option.

* Readline REPL improvements (Trent Mick)

* Bug fixes.

* Upgrade V8 to 2.3.8


2010.08.13, Version 0.1.104

* Various bug fixes (console, querystring, require)

* Set cwd for child processes (Bert Belder)

* Tab completion for readline (Trent Mick)

* process.title getter/setter for OSX, Linux, Cygwin.
	(Rasmus Andersson, Bert Belder)

* Upgrade V8 to 2.3.6


2010.08.04, Version 0.1.103, 0b925d075d359d03426f0b32bb58a5e05825b4ea

* Implement keep-alive for http.Client (Mikeal Rogers)

* base64 fixes. (Ben Noordhuis)

* Fix --debug-brk (Danny Coates)

* Don't let path.normalize get above the root. (Isaac Schlueter)

* Allow signals to be used with process.on in addition to
  process.addListener. (Brian White)

* Globalize the Buffer object

* Use kqueue on recent macintosh builds

* Fix addrlen for unix_dgram sockets (Benjamin Kramer)

* Fix stats.isDirectory() and friends (Benjamin Kramer)

* Upgrade http-parser, V8 to 2.3.5


2010.07.25, Version 0.1.102, 2a4568c85f33869c75ff43ccd30f0ec188b43eab

* base64 encoding for Buffers.

* Buffer support for Cipher, Decipher, Hmac, Sign and Verify
  (Andrew Naylor)

* Support for reading byte ranges from files using fs.createReadStream.
  (Chandra Sekar)

* Fix Buffer.toString() on 0-length slices. (Peter Griess)

* Cache modules based on filename rather than ID (Isaac Schlueter)

* querystring improvments (Jan Kassens, Micheil Smith)

* Support DEL in the REPL. (Jérémy Lal)

* Upgrade http-parser, upgrade V8 to 2.3.2


2010.07.16, Version 0.1.101, 0174ceb6b24caa0bdfc523934c56af9600fa9b58

* Added env to child_process.exec (Сергей Крыжановский)

* Allow modules to optionally be loaded in separate contexts
  with env var NODE_MODULE_CONTEXTS=1.

* setTTL and setBroadcast for dgram (Matt Ranney)

* Use execPath for default NODE_PATH, not installPrefix
  (Isaac Schlueter)

* Support of console.dir + console.assert (Jerome Etienne)

* on() as alias to addListener()

* Use javascript port of Ronn to build docs (Jérémy Lal)

* Upgrade V8 to 2.3.0


2010.07.03, Version 0.1.100, a6b8586e947f9c3ced180fe68c233d0c252add8b

* process.execPath (Marshall Culpepper)

* sys.pump (Mikeal Rogers)

* Remove ini and mjsunit libraries.

* Introduce console.log() and friends.

* Switch order of arguments for Buffer.write (Blake Mizerany)

* On overlapping buffers use memmove (Matt Ranney)

* Resolve .local domains with getaddrinfo()

* Upgrade http-parser, V8 to 2.2.21


2010.06.21, Version 0.1.99, a620b7298f68f68a855306437a3b60b650d61d78

* Datagram sockets (Paul Querna)

* fs.writeFile could not handle utf8 (Felix Geisendörfer)
  and now accepts Buffers (Aaron Heckmann)

* Fix crypto memory leaks.

* A replacement for decodeURIComponent that doesn't throw.
  (Isaac Schlueter)

* Only concatenate some incoming HTTP headers. (Peter Griess)

* Upgrade V8 to 2.2.18


2010.06.11, Version 0.1.98, 10d8adb08933d1d4cea60192c2a31c56d896733d

* Port to Windows/Cygwin (Raffaele Sena)

* File descriptor passing on unix sockets. (Peter Griess)

* Simple, builtin readline library. REPL is now entered by
  executing "node" without arguments.

* Add a parameter to spawn() that sets the child's stdio file
  descriptors. (Orlando Vazquez)

* Upgrade V8 to 2.2.16, http-parser fixes, upgrade c-ares to 1.7.3.


2010.05.29, Version 0.1.97, 0c1aa36835fa6a3557843dcbc6ed6714d353a783

* HTTP throttling: outgoing messages emit 'drain' and write() returns false
  when send buffer is full.

* API: readFileSync without encoding argument now returns a Buffer

* Improve Buffer C++ API; addons now compile with debugging symbols.

* Improvements to  path.extname() and REPL; add fs.chown().

* fs.ReadStream now emits buffers, fs.readFileSync returns buffers.

* Bugfix: parsing HTTP responses to HEAD requests.

* Port to OpenBSD.

* Upgrade V8 to 2.2.12, libeio, http-parser.


2010.05.21, Version 0.1.96, 9514a4d5476225e8c8310ce5acae2857033bcaaa

* Thrown errors in http and socket call back get bubbled up.

* Add fs.fsync (Andrew Johnston)

* Bugfix: signal unregistering (Jonas Pfenniger)

* Added better error messages for async and sync fs calls with paths
  (TJ Holowaychuk)

* Support arrays and strings in buffer constructor.
  (Felix Geisendörfer)

* Fix errno reporting in DNS exceptions.

* Support buffers in fs.WriteStream.write.

* Bugfix: Safely decode a utf8 streams that are broken on a multbyte
  character (http and net). (Felix Geisendörfer)

* Make Buffer's C++ constructor public.

* Deprecate sys.p()

* FIX path.dirname('/tmp') => '/'. (Jonathan Rentzsch)


2010.05.13, Version 0.1.95, 0914d33842976c2c870df06573b68f9192a1fb7a

* Change GC idle notify so that it runs alongside setInterval

* Install node_buffer.h on make install

* fs.readFile returns Buffer by default (Tim Caswell)

* Fix error reporting in child_process callbacks

* Better logic for testing if an argument is a port

* Improve error reporting (single line "node.js:176:9" errors)

* Bugfix: Some http responses being truncated (appeared in 0.1.94)

* Fix long standing net idle timeout bugs. Enable 2 minute timeout
  by default in HTTP servers.

* Add fs.fstat (Ben Noordhuis)

* Upgrade to V8 2.2.9


2010.05.06, Version 0.1.94, f711d5343b29d1e72e87107315708e40951a7826

* Look in /usr/local/lib/node for modules, so that there's a way
  to install modules globally (Issac Schlueter)

* SSL improvements (Rhys Jones, Paulo Matias)

* Added c-ares headers for linux-arm (Jonathan Knezek)

* Add symbols to release build

* HTTP upgrade improvements, docs (Micheil Smith)

* HTTP server emits 'clientError' instead of printing message

* Bugfix: Don't emit 'error' twice from http.Client

* Bugfix: Ignore SIGPIPE

* Bugfix: destroy() instead of end() http connection at end of
  pipeline

* Bugfix: http.Client may be prematurely released back to the
  free pool.  (Thomas Lee)

* Upgrade V8 to 2.2.8


2010.04.29, Version 0.1.93, 557ba6bd97bad3afe0f9bd3ac07efac0a39978c1

  * Fixed no 'end' event on long chunked HTTP messages
    https://github.com/joyent/node/issues/77

  * Remove legacy modules http_old and tcp_old

  * Support DNS MX queries (Jérémy Lal)

  * Fix large socket write (tlb@tlb.org)

  * Fix child process exit codes (Felix Geisendörfer)

  * Allow callers to disable PHP/Rails style parameter munging in
    querystring.stringify (Thomas Lee)

  * Upgrade V8 to 2.2.6


2010.04.23, Version 0.1.92, caa828a242f39b6158084ef4376355161c14fe34

  * OpenSSL support. Still undocumented (see tests). (Rhys Jones)

  * API: Unhandled 'error' events throw.

  * Script class with eval-function-family in binding('evals') plus tests.
    (Herbert Vojcik)

  * stream.setKeepAlive (Julian Lamb)

  * Bugfix: Force no body on http 204 and 304

  * Upgrade Waf to 1.5.16, V8 to 2.2.4.2


2010.04.15, Version 0.1.91, 311d7dee19034ff1c6bc9098c36973b8d687eaba

  * Add incoming.httpVersion

  * Object.prototype problem with C-Ares binding

  * REPL can be run from multiple different streams. (Matt Ranney)

  * After V8 heap is compact, don't use a timer every 2 seconds.

  * Improve nextTick implementation.

  * Add primative support for Upgrading HTTP connections.
    (See commit log for docs 760bba5)

  * Add timeout and maxBuffer options to child_process.exec

  * Fix bugs.

  * Upgrade V8 to 2.2.3.1


2010.04.09, Version 0.1.90, 07e64d45ffa1856e824c4fa6afd0442ba61d6fd8

  * Merge writing of networking system (net2)
   - New Buffer object for binary data.
   - Support UNIX sockets, Pipes
   - Uniform stream API
   - Currently no SSL
   - Legacy modules can be accessed at 'http_old' and 'tcp_old'

  * Replace udns with c-ares. (Krishna Rajendran)

  * New documentation system using Markdown and Ronn
    (Tim Caswell, Micheil Smith)

  * Better idle-time GC

  * Countless small bug fixes.

  * Upgrade V8 to 2.2.X, WAF 1.5.15


2010.03.19, Version 0.1.33, 618296ef571e873976f608d91a3d6b9e65fe8284

  * Include lib/ directory in node executable. Compile on demand.

  * evalcx clean ups (Isaac Z. Schlueter, Tim-Smart)

  * Various fixes, clean ups

  * V8 upgraded to 2.1.5


2010.03.12, Version 0.1.32, 61c801413544a50000faa7f58376e9b33ba6254f

  * Optimize event emitter for single listener

  * Add process.evalcx, require.registerExtension (Tim Smart)

  * Replace --cflags with --vars

  * Fix bugs in fs.create*Stream (Felix Geisendörfer)

  * Deprecate process.mixin, process.unloop

  * Remove the 'Error: (no message)' exceptions, print stack
    trace instead

  * INI parser bug fixes (Isaac Schlueter)

  * FreeBSD fixes (Vanilla Hsu)

  * Upgrade to V8 2.1.3, WAF 1.5.14a, libev


2010.03.05, Version 0.1.31, 39b63dfe1737d46a8c8818c92773ef181fd174b3

  * API: - Move process.watchFile into fs module
         - Move process.inherits to sys

  * Improve Solaris port

  * tcp.Connection.prototype.write now returns boolean to indicate if
    argument was flushed to the kernel buffer.

  * Added fs.link, fs.symlink, fs.readlink, fs.realpath
    (Rasmus Andersson)

  * Add setgid,getgid (James Duncan)

  * Improve sys.inspect (Benjamin Thomas)

  * Allow passing env to child process (Isaac Schlueter)

  * fs.createWriteStream, fs.createReadStream (Felix Geisendörfer)

  * Add INI parser (Rob Ellis)

  * Bugfix: fs.readFile handling encoding (Jacek Becela)

  * Upgrade V8 to 2.1.2


2010.02.22, Version 0.1.30, bb0d1e65e1671aaeb21fac186b066701da0bc33b

  * Major API Changes

    - Promises removed. See
      http://groups.google.com/group/nodejs/msg/426f3071f3eec16b
      http://groups.google.com/group/nodejs/msg/df199d233ff17efa
      The API for fs was

         fs.readdir("/usr").addCallback(function (files) {
           puts("/usr files: " + files);
         });

      It is now

         fs.readdir("/usr", function (err, files) {
           if (err) throw err;
           puts("/usr files: " + files);
         });

    - Synchronous fs operations exposed, use with care.

    - tcp.Connection.prototype.readPause() and readResume()
      renamed to pause() and resume()

    - http.ServerResponse.prototype.sendHeader() renamed to
      writeHeader(). Now accepts reasonPhrase.

  * Compact garbage on idle.

  * Configurable debug ports, and --debug-brk (Zoran Tomicic)

  * Better command line option parsing (Jeremy Ashkenas)

  * Add fs.chmod (Micheil Smith), fs.lstat (Isaac Z. Schlueter)

  * Fixes to process.mixin (Rasmus Andersson, Benjamin Thomas)

  * Upgrade V8 to 2.1.1


2010.02.17, Version 0.1.29, 87d5e5b316a4276bcf881f176971c1a237dcdc7a

  * Major API Changes
    - Remove 'file' module
    - require('posix') -----------------> require('fs')
    - fs.cat ---------------------------> fs.readFile
    - file.write -----------------------> fs.writeFile
    - TCP 'receive' event --------------> 'data'
    - TCP 'eof' event ------------------> 'end'
    - TCP send() -----------------------> write()
    - HTTP sendBody() ------------------> write()
    - HTTP finish() --------------------> close()
    - HTTP 'body' event ----------------> 'data'
    - HTTP 'complete' event ------------> 'end'
    - http.Client.prototype.close() (formerly finish()) no longer
      takes an argument. Add the 'response' listener manually.
    - Allow strings for the flag argument to fs.open
      ("r", "r+", "w", "w+", "a", "a+")

  * Added multiple arg support for sys.puts(), print(), etc.
    (tj@vision-media.ca)

  * sys.inspect(Date) now shows the date value (Mark Hansen)

  * Calculate page size with getpagesize for armel (Jérémy Lal)

  * Bugfix: stderr flushing.

  * Bugfix: Promise late chain (Yuichiro MASUI)

  * Bugfix: wait() on fired promises
    (Felix Geisendörfer, Jonas Pfenniger)

  * Bugfix: Use InstanceTemplate() instead of PrototypeTemplate() for
    accessor methods. Was causing a crash with Eclipse debugger.
    (Zoran Tomicic)

  * Bugfix: Throw from connection.connect if resolving.
    (Reported by James Golick)


2010.02.09, Version 0.1.28, 49de41ef463292988ddacfb01a20543b963d9669

  * Use Google's jsmin.py which can be used for evil.

  * Add posix.truncate()

  * Throw errors from server.listen()

  * stdio bugfix (test by Mikeal Rogers)

  * Module system refactor (Felix Geisendörfer, Blaine Cook)

  * Add process.setuid(), getuid() (Michael Carter)

  * sys.inspect refactor (Tim Caswell)

  * Multipart library rewrite (isaacs)


2010.02.03, Version 0.1.27, 0cfa789cc530848725a8cb5595224e78ae7b9dd0

  * Implemented __dirname (Felix Geisendörfer)

  * Downcase process.ARGV, process.ENV, GLOBAL
    (now process.argv, process.env, global)

  * Bug Fix: Late promise promise callbacks firing
    (Felix Geisendörfer, Jonas Pfenniger)

  * Make assert.AssertionError instance of Error

  * Removed inline require call for querystring
    (self@cloudhead.net)

  * Add support for MX, TXT, and SRV records in DNS module.
    (Blaine Cook)

  * Bugfix: HTTP client automatically reconnecting

  * Adding OS X .dmg build scripts. (Standa Opichal)

  * Bugfix: ObjectWrap memory leak

  * Bugfix: Multipart handle Content-Type headers with charset
    (Felix Geisendörfer)

  * Upgrade http-parser to fix header overflow attack.

  * Upgrade V8 to 2.1.0

  * Various other bug fixes, performance improvements.


2010.01.20, Version 0.1.26, da00413196e432247346d9e587f8c78ce5ceb087

  * Bugfix, HTTP eof causing crash (Ben Williamson)

  * Better error message on SyntaxError

  * API: Move Promise and EventEmitter into 'events' module

  * API: Add process.nextTick()

  * Allow optional params to setTimeout, setInterval
    (Micheil Smith)

  * API: change some Promise behavior (Felix Geisendörfer)
    - Removed Promise.cancel()
    - Support late callback binding
    - Make unhandled Promise errors throw an exception

  * Upgrade V8 to 2.0.6.1

  * Solaris port (Erich Ocean)


2010.01.09, Version 0.1.25, 39ca93549af91575ca9d4cbafd1e170fbcef3dfa

  * sys.inspect() improvements (Tim Caswell)

  * path module improvements (isaacs, Benjamin Thomas)

  * API: request.uri -> request.url
    It is no longer an object, but a string. The 'url' module
    was addded to parse that string. That is, node no longer
    parses the request URL automatically.

       require('url').parse(request.url)

    is roughly equivlent to the old request.uri object.
    (isaacs)

  * Bugfix: Several libeio related race conditions.

  * Better errors for multipart library (Felix Geisendörfer)

  * Bugfix: Update node-waf version to 1.5.10

  * getmem for freebsd (Vanilla Hsu)


2009.12.31, Version 0.1.24, 642c2773a7eb2034f597af1cd404b9e086b59632

  * Bugfix: don't chunk responses to HTTP/1.0 clients, even if
    they send Connection: Keep-Alive (e.g. wget)

  * Bugfix: libeio race condition

  * Bugfix: Don't segfault on unknown http method

  * Simplify exception reporting

  * Upgrade V8 to 2.0.5.4


2009.12.22, Version 0.1.23, f91e347eeeeac1a8bd6a7b462df0321b60f3affc

  * Bugfix: require("../blah") issues (isaacs)

  * Bugfix: posix.cat (Jonas Pfenniger)

  * Do not pause request for multipart parsing (Felix Geisendörfer)


2009.12.19, Version 0.1.22, a2d809fe902f6c4102dba8f2e3e9551aad137c0f

  * Bugfix: child modules get wrong id with "index.js" (isaacs)

  * Bugfix: require("../foo") cycles (isaacs)

  * Bugfix: require() should throw error if module does.

  * New URI parser stolen from Narwhal (isaacs)

  * Bugfix: correctly check kqueue and epoll. (Rasmus Andersson)

  * Upgrade WAF to 1.5.10

  * Bugfix: posix.statSync() was crashing

  * Statically define string symbols for performance improvement

  * Bugfix: ARGV[0] weirdness

  * Added superCtor to ctor.super_ instead superCtor.prototype.
    (Johan Dahlberg)

  * http-parser supports webdav methods

  * API: http.Client.prototype.request() (Christopher Lenz)


2009.12.06, Version 0.1.21, c6affb64f96a403a14d20035e7fbd6d0ce089db5

  * Feature: Add HTTP client TLS support (Rhys Jones)

  * Bugfix: use --jobs=1 with WAF

  * Bugfix: Don't use chunked encoding for 1.0 requests

  * Bugfix: Duplicated header weren't handled correctly

  * Improve sys.inspect (Xavier Shay)

  * Upgrade v8 to 2.0.3

  * Use CommonJS assert API (Felix Geisendörfer, Karl Guertin)


2009.11.28, Version 0.1.20, aa42c6790da8ed2cd2b72051c07f6251fe1724d8

  * Add gnutls version to configure script

  * Add V8 heap info to process.memoryUsage()

  * process.watchFile callback has 2 arguments with the stat object
    (choonkeat@gmail.com)


2009.11.28, Version 0.1.19, 633d6be328708055897b72327b88ac88e158935f

  * Feature: Initial TLS support for TCP servers and clients.
    (Rhys Jones)

  * Add options to process.watchFile()

  * Add process.umask() (Friedemann Altrock)

  * Bugfix: only detach timers when active.

  * Bugfix: lib/file.js write(), shouldn't always emit errors or success
    (onne@onnlucky.com)

  * Bugfix: Memory leak in fs.write
    (Reported by onne@onnlucky.com)

  * Bugfix: Fix regular expressions detecting outgoing message headers.
    (Reported by Elliott Cable)

  * Improvements to Multipart parser (Felix Geisendörfer)

  * New HTTP parser

  * Upgrade v8 to 2.0.2


2009.11.17, Version 0.1.18, 027829d2853a14490e6de9fc5f7094652d045ab8

  * Feature: process.watchFile() process.unwatchFile()

  * Feature: "uncaughtException" event on process
    (Felix Geisendörfer)

  * Feature: 'drain' event to tcp.Connection

  * Bugfix: Promise.timeout() blocked the event loop
    (Felix Geisendörfer)

  * Bugfix: sendBody() and chunked utf8 strings
    (Felix Geisendörfer)

  * Supply the strerror as a second arg to the tcp.Connection close
    event (Johan Sørensen)

  * Add EventEmitter.removeListener (frodenius@gmail.com)

  * Format JSON for inspecting objects (Felix Geisendörfer)

  * Upgrade libev to latest CVS


2009.11.07, Version 0.1.17, d1f69ef35dac810530df8249d523add168e09f03

  * Feature: process.chdir() (Brandon Beacher)

  * Revert http parser upgrade. (b893859c34f05db5c45f416949ebc0eee665cca6)
    Broke keep-alive.

  * API: rename process.inherits to sys.inherits


2009.11.03, Version 0.1.16, 726865af7bbafe58435986f4a193ff11c84e4bfe

  * API: Use CommonJS-style module requiring
    - require("/sys.js") becomes require("sys")
    - require("circle.js") becomes require("./circle")
    - process.path.join() becomes require("path").join()
    - __module becomes module

  * API: Many namespacing changes
    - Move node.* into process.*
    - Move node.dns into module "dns"
    - Move node.fs into module "posix"
    - process is no longer the global object. GLOBAL is.

  For more information on the API changes see:
    http://thread.gmane.org/gmane.comp.lang.javascript.nodejs/6
    http://thread.gmane.org/gmane.comp.lang.javascript.nodejs/14

  * Feature: process.platform, process.memoryUsage()

  * Feature: promise.cancel() (Felix Geisendörfer)

  * Upgrade V8 to 1.3.18


2009.10.28, Version 0.1.15, eca2de73ed786b935507fd1c6faccd8df9938fd3

  * Many build system fixes (esp. for OSX users)

  * Feature: promise.timeout() (Felix Geisendörfer)

  * Feature: Added external interface for signal handlers, process.pid, and
    process.kill() (Brandon Beacher)

  * API: Rename node.libraryPaths to require.paths

  * Bugfix: 'data' event for stdio should emit a string

  * Large file support

  * Upgrade http_parser

  * Upgrade v8 to 1.3.16


2009.10.09, Version 0.1.14, b12c809bb84d1265b6a4d970a5b54ee8a4890513

  * Feature: Improved addon builds with node-waf

  * Feature: node.SignalHandler (Brandon Beacher)

  * Feature: Enable V8 debugging (but still need to make a debugger)

  * API: Rename library /utils.js to /sys.js

  * Clean up Node's build system

  * Don't use parseUri for HTTP server

  * Remove node.pc

  * Don't use /bin/sh to create child process except with exec()

  * API: Add __module to reference current module

  * API: Remove include() add node.mixin()

  * Normalize http headers; "Content-Length" becomes "content-length"

  * Upgrade V8 to 1.3.15


2009.09.30, Version 0.1.13, 58493bb05b3da3dc8051fabc0bdea9e575c1a107

  * Feature: Multipart stream parser (Felix Geisendörfer)

  * API: Move node.puts(), node.exec() and others to /utils.js

  * API: Move http, tcp libraries to /http.js and /tcp.js

  * API: Rename node.exit() to process.exit()

  * Bugfix: require() and include() should work in callbacks.

  * Pass the Host header in http.cat calls

  * Add warning when coroutine stack size grows too large.

  * Enhance repl library (Ray Morgan)

  * Bugfix: build script for
      GCC 4.4 (removed -Werror in V8),
      on Linux 2.4,
      and with Python 2.4.4.

  * Add read() and write() to /file.js to read and write
    whole files at once.


2009.09.24, Version 0.1.12, 2f56ccb45e87510de712f56705598b3b4e3548ec

  * Feature: System modules, node.libraryPaths

  * API: Remove "raw" encoding, rename "raws" to "binary".

  * API: Added connection.setNoDElay() to disable Nagle algo.

  * Decrease default TCP server backlog to 128

  * Bugfix: memory leak involving node.fs.* methods.

  * Upgrade v8 to 1.3.13


2009.09.18, Version 0.1.11, 5ddc4f5d0c002bac0ae3d62fc0dc58f0d2d83ec4

  * API: default to utf8 encoding for node.fs.cat()

  * API: add node.exec()

  * API: node.fs.read() takes a normal encoding parameter.

  * API: Change arguments of emit(), emitSuccess(), emitError()

  * Bugfix: node.fs.write() was stack allocating buffer.

  * Bugfix: ReportException shouldn't forget the top frame.

  * Improve buffering for HTTP outgoing messages

  * Fix and reenable x64 macintosh build.

  * Upgrade v8 to 1.3.11


2009.09.11, Version 0.1.10, 12bb0d46ce761e3d00a27170e63b40408c15b558

  * Feature: raw string encoding "raws"

  * Feature: access to environ through "ENV"

  * Feature: add isDirectory, isFile, isSocket, ... methods
    to stats object.

  * Bugfix: Internally use full paths when loading modules
    this fixes a shebang loading problem.

  * Bugfix: Add '--' command line argument for seperating v8
    args from program args.

  * Add man page.

  * Add node-repl

  * Upgrade v8 to 1.3.10

2009.09.05, Version 0.1.9, d029764bb32058389ecb31ed54a5d24d2915ad4c

  * Bugfix: Compile on Snow Leopard.

  * Bugfix: Malformed URIs raising exceptions.

2009.09.04, Version 0.1.8, e6d712a937b61567e81b15085edba863be16ba96

  * Feature: External modules

  * Feature: setTimeout() for node.tcp.Connection

  * Feature: add node.cwd(), node.fs.readdir(), node.fs.mkdir()

  * Bugfix: promise.wait() releasing out of order.

  * Bugfix: Asyncly do getaddrinfo() on Apple.

  * Disable useless evcom error messages.

  * Better stack traces.

  * Built natively on x64.

  * Upgrade v8 to 1.3.9

2009.08.27, Version 0.1.7, f7acef9acf8ba8433d697ad5ed99d2e857387e4b

  * Feature: global 'process' object. Emits "exit".

  * Feature: promise.wait()

  * Feature: node.stdio

  * Feature: EventEmitters emit "newListener" when listeners are
    added

  * API:  Use flat object instead of array-of-arrays for HTTP
    headers.

  * API: Remove buffered file object (node.File)

  * API: require(), include() are synchronous. (Uses
    continuations.)

  * API: Deprecate onLoad and onExit.

  * API: Rename node.Process to node.ChildProcess

  * Refactor node.Process to take advantage of evcom_reader/writer.

  * Upgrade v8 to 1.3.7

2009.08.22, Version 0.1.6, 9c97b1db3099d61cd292aa59ec2227a619f3a7ab

  * Bugfix: Ignore SIGPIPE.

2009.08.21, Version 0.1.5, b0fd3e281cb5f7cd8d3a26bd2b89e1b59998e5ed

  * Bugfix: Buggy connections could crash node.js. Now check
    connection before sending data every time (Kevin van Zonneveld)

  * Bugfix: stdin fd (0) being ignored by node.File. (Abe Fettig)

  * API: Remove connnection.fullClose()

  * API: Return the EventEmitter from addListener for chaining.

  * API: tcp.Connection "disconnect" event renamed to "close"

  * Upgrade evcom
    Upgrade v8 to 1.3.6

2009.08.13, Version 0.1.4, 0f888ed6de153f68c17005211d7e0f960a5e34f3

  * Major refactor to evcom.

  * Enable test-tcp-many-clients.

  * Add -m32 gcc flag to udns.

  * Add connection.readPause() and connection.readResume()
    Add IncomingMessage.prototype.pause() and resume().

  * Fix http benchmark. Wasn't correctly dispatching.

  * Bugfix: response.setBodyEncoding("ascii") not working.

  * Bugfix: Negative ints in HTTP's on_body and node.fs.read()

  * Upgrade v8 to 1.3.4
    Upgrade libev to 3.8
    Upgrade http_parser to v0.2

2009.08.06, Version 0.1.3, 695f0296e35b30cf8322fd1bd934810403cca9f3

  * Upgrade v8 to 1.3.2

  * Bugfix: node.http.ServerRequest.setBodyEncoding('ascii') not
    working

  * Bugfix: node.encodeUtf8 was broken. (Connor Dunn)

  * Add ranlib to udns Makefile.

  * Upgrade evcom - fix accepting too many connections issue.

  * Initial support for shebang

  * Add simple command line switches

  * Add node.version API


2009.08.01, Version 0.1.2, 025a34244d1cea94d6d40ad7bf92671cb909a96c

  * Add DNS API

  * node.tcp.Server's backlog option is now an argument to listen()

  * Upgrade V8 to 1.3.1

  * Bugfix: Default to chunked for client requests without
    Content-Length.

  * Bugfix: Line numbers in stack traces.

  * Bugfix: negative integers in raw encoding stream

  * Bugfix: node.fs.File was not passing args to promise callbacks.


2009.07.27, Version 0.1.1, 77d407df2826b20e9177c26c0d2bb4481e497937

  * Simplify and clean up ObjectWrap.

  * Upgrade liboi (which is now called evcom)
    Upgrade libev to 3.7
    Upgrade V8 to 1.2.14

  * Array.prototype.encodeUtf8 renamed to node.encodeUtf8(array)

  * Move EventEmitter.prototype.emit() completely into C++.

  * Bugfix: Fix memory leak in event emitters.
    http://groups.google.com/group/nodejs/browse_thread/thread/a8d1dfc2fd57a6d1

  * Bugfix: Had problems reading scripts with non-ascii characters.

  * Bugfix: Fix Detach() in node::Server

  * Bugfix: Sockets not properly reattached if reconnected during
    disconnect event.

  * Bugfix: Server-side clients not attached between creation and
    on_connect.

  * Add 'close' event to node.tcp.Server

  * Simplify and clean up http.js. (Takes more advantage of event
    infrastructure.)

  * Add benchmark scripts. Run with "make benchmark".


2009.06.30, Version 0.1.0, 0fe44d52fe75f151bceb59534394658aae6ac328

  * Update documentation, use asciidoc.

  * EventEmitter and Promise interfaces. (Breaks previous API.)

  * Remove node.Process constructor in favor of node.createProcess

  * Add -m32 flags for compiling on x64 platforms.
    (Thanks to András Bártházi)

  * Upgrade v8 to 1.2.10 and libev to 3.6

  * Bugfix: Timer::RepeatSetter wasn't working.

  * Bugfix: Spawning many processes in a loop
    (reported by Felix Geisendörfer)


2009.06.24, Version 0.0.6, fbe0be19ebfb422d8fa20ea5204c1713e9214d5f

  * Load modules via HTTP URLs (Urban Hafner)

  * Bugfix: Add HTTPConnection->size() and HTTPServer->size()

  * New node.Process API

  * Clean up build tools, use v8's test runner.

  * Use ev_unref() instead of starting/stopping the eio thread
    pool watcher.


2009.06.18, Version 0.0.5, 3a2b41de74b6c343b8464a68eff04c4bfd9aebea

  * Support for IPv6

  * Remove namespace node.constants

  * Upgrade v8 to 1.2.8.1

  * Accept ports as strings in the TCP client and server.

  * Bugfix: HTTP Client race

  * Bugfix: freeaddrinfo() wasn't getting called after
    getaddrinfo() for TCP servers

  * Add "opening" to TCP client readyState

  * Add remoteAddress to TCP client

  * Add global print() function.


2009.06.13, Version 0.0.4, 916b9ca715b229b0703f0ed6c2fc065410fb189c

 * Add interrupt() method to server-side HTTP requests.

 * Bugfix: onBodyComplete was not getting called on server-side
   HTTP


2009.06.11, Version 0.0.3, 6e0dfe50006ae4f5dac987f055e0c9338662f40a

 * Many bug fixes including the problem with http.Client on
   macintosh

 * Upgrades v8 to 1.2.7

 * Adds onExit hook

 * Guard against buffer overflow in http parser

 * require() and include() now need the ".js" extension

 * http.Client uses identity transfer encoding by default.<|MERGE_RESOLUTION|>--- conflicted
+++ resolved
@@ -1,4 +1,3 @@
-<<<<<<< HEAD
 2012.04.18, Version 0.7.8, (unstable)
 
 * Upgrade V8 to 3.9.24.9
@@ -254,7 +253,8 @@
 * Use isolates for internal debugger (Fedor Indutny)
 
 * Bug fixes
-=======
+
+
 2012.04.09 Version 0.6.15 (stable)
 
 * Update npm to 1.1.16
@@ -299,7 +299,6 @@
   - Exclude symbolic links from packages.
   - Fix isaacs/npm#2275 Spurious 'unresolvable cycle' error.
   - Exclude/include dot files as if they were normal files
->>>>>>> 5d69bbfb
 
 
 2012.03.15 Version 0.6.13 (stable), 9f7f86b534f8556290eb8cad915984ff4ca54996
