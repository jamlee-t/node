# Global Objects

<!-- type=misc -->

These objects are available in all modules. Some of these objects aren't
actually in the global scope but in the module scope - this will be noted.

## global

<!-- type=global -->

* {Object} The global namespace object.

In browsers, the top-level scope is the global scope. That means that in
browsers if you're in the global scope `var something` will define a global
variable. In Node this is different. The top-level scope is not the global
scope; `var something` inside a Node module will be local to that module.

## process

<!-- type=global -->

* {Object}

The process object. See the [process object](process.html#process) section.

## console

<!-- type=global -->

* {Object}

Used to print to stdout and stderr. See the [stdio](stdio.html) section.

## Buffer
<<<<<<< HEAD

<!-- type=global -->

* {Object}

Used to handle binary data. See the [buffer section](buffer.html).

## require()

<!-- type=var -->

=======

<!-- type=global -->

* {Object}

Used to handle binary data. See the [buffer section](buffer.html).

## require()

<!-- type=var -->

>>>>>>> 5ca5ec33
* {Function}

To require modules. See the [Modules](modules.html#modules) section.
`require` isn't actually a global but rather local to each module.


### require.resolve()

Use the internal `require()` machinery to look up the location of a module,
but rather than loading the module, just return the resolved filename.

### require.cache

* {Object}

Modules are cached in this object when they are required. By deleting a key
value from this object, the next `require` will reload the module.

## __filename
<<<<<<< HEAD

<!-- type=var -->

=======

<!-- type=var -->

>>>>>>> 5ca5ec33
* {String}

The filename of the code being executed.  This is the resolved absolute path
of this code file.  For a main program this is not necessarily the same
filename used in the command line.  The value inside a module is the path
to that module file.

Example: running `node example.js` from `/Users/mjr`

    console.log(__filename);
    // /Users/mjr/example.js

`__filename` isn't actually a global but rather local to each module.

## __dirname

<!-- type=var -->

* {String}

The name of the directory that the currently executing script resides in.

Example: running `node example.js` from `/Users/mjr`

    console.log(__dirname);
    // /Users/mjr

`__dirname` isn't actually a global but rather local to each module.


## module

<!-- type=var -->

* {Object}

A reference to the current module. In particular
`module.exports` is the same as the `exports` object.
`module` isn't actually a global but rather local to each module.

See the [module system documentation](modules.html) for more
information.

<<<<<<< HEAD

=======
>>>>>>> 5ca5ec33
## exports

<!-- type=var -->

An object which is shared between all instances of the current module and
made accessible through `require()`.
`exports` is the same as the `module.exports` object.
`exports` isn't actually a global but rather local to each module.

See the [module system documentation](modules.html) for more
information.

See the [module section](modules.html) for more information.

## setTimeout(cb, ms)
## clearTimeout(t)
## setInterval(cb, ms)
## clearInterval(t)

<!--type=global-->

The timer functions are global variables. See the [timers](timers.html) section.<|MERGE_RESOLUTION|>--- conflicted
+++ resolved
@@ -32,12 +32,11 @@
 
 Used to print to stdout and stderr. See the [stdio](stdio.html) section.
 
-## Buffer
-<<<<<<< HEAD
+## Class: Buffer
 
 <!-- type=global -->
 
-* {Object}
+* {Function}
 
 Used to handle binary data. See the [buffer section](buffer.html).
 
@@ -45,24 +44,10 @@
 
 <!-- type=var -->
 
-=======
-
-<!-- type=global -->
-
-* {Object}
-
-Used to handle binary data. See the [buffer section](buffer.html).
-
-## require()
-
-<!-- type=var -->
-
->>>>>>> 5ca5ec33
 * {Function}
 
 To require modules. See the [Modules](modules.html#modules) section.
 `require` isn't actually a global but rather local to each module.
-
 
 ### require.resolve()
 
@@ -77,15 +62,9 @@
 value from this object, the next `require` will reload the module.
 
 ## __filename
-<<<<<<< HEAD
 
 <!-- type=var -->
 
-=======
-
-<!-- type=var -->
-
->>>>>>> 5ca5ec33
 * {String}
 
 The filename of the code being executed.  This is the resolved absolute path
@@ -129,10 +108,6 @@
 See the [module system documentation](modules.html) for more
 information.
 
-<<<<<<< HEAD
-
-=======
->>>>>>> 5ca5ec33
 ## exports
 
 <!-- type=var -->
